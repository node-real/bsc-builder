--- conflicted
+++ resolved
@@ -19,11 +19,7 @@
 
 import (
 	"fmt"
-<<<<<<< HEAD
-	"math/big"
 	"runtime"
-=======
->>>>>>> 8f7eb9cc
 	"sort"
 	"sync"
 	"time"
@@ -38,16 +34,11 @@
 	"github.com/ethereum/go-ethereum/log"
 	"github.com/ethereum/go-ethereum/metrics"
 	"github.com/ethereum/go-ethereum/params"
+	"github.com/ethereum/go-ethereum/rlp"
 	"github.com/ethereum/go-ethereum/trie"
 	"github.com/ethereum/go-ethereum/trie/trienode"
 	"github.com/ethereum/go-ethereum/trie/triestate"
 	"github.com/holiman/uint256"
-)
-
-const (
-	// storageDeleteLimit denotes the highest permissible memory allocation
-	// employed for contract storage deletion.
-	storageDeleteLimit = 512 * 1024 * 1024
 )
 
 const (
@@ -507,41 +498,6 @@
 	return common.Hash{}
 }
 
-<<<<<<< HEAD
-// GetProof returns the Merkle proof for a given account.
-func (s *StateDB) GetProof(addr common.Address) ([][]byte, error) {
-	return s.GetProofByHash(crypto.Keccak256Hash(addr.Bytes()))
-}
-
-// GetProofByHash returns the Merkle proof for a given account.
-func (s *StateDB) GetProofByHash(addrHash common.Hash) ([][]byte, error) {
-	var proof proofList
-	if _, err := s.Trie(); err != nil {
-		return nil, err
-	}
-	err := s.trie.Prove(addrHash[:], &proof)
-	return proof, err
-}
-
-// GetStorageProof returns the Merkle proof for given storage slot.
-func (s *StateDB) GetStorageProof(a common.Address, key common.Hash) ([][]byte, error) {
-	trie, err := s.StorageTrie(a)
-	if err != nil {
-		return nil, err
-	}
-	if trie == nil {
-		return nil, errors.New("storage trie for requested address does not exist")
-	}
-	var proof proofList
-	err = trie.Prove(crypto.Keccak256(key.Bytes()), &proof)
-	if err != nil {
-		return nil, err
-	}
-	return proof, nil
-}
-
-=======
->>>>>>> 8f7eb9cc
 // GetCommittedState retrieves a value from the given account's committed storage trie.
 func (s *StateDB) GetCommittedState(addr common.Address, hash common.Hash) common.Hash {
 	stateObject := s.getStateObject(addr)
@@ -1356,19 +1312,13 @@
 // employed when the associated state snapshot is not available. It iterates the
 // storage slots along with all internal trie nodes via trie directly.
 func (s *StateDB) slowDeleteStorage(addr common.Address, addrHash common.Hash, root common.Hash) (bool, common.StorageSize, map[common.Hash][]byte, *trienode.NodeSet, error) {
-<<<<<<< HEAD
-	tr, err := s.db.OpenStorageTrie(s.originalRoot, addr, root)
+	tr, err := s.db.OpenStorageTrie(s.originalRoot, addr, root, s.trie)
 	if err != nil {
 		return false, 0, nil, nil, fmt.Errorf("failed to open storage trie, err: %w", err)
 	}
 	// skip deleting storages for EmptyTrie
 	if _, ok := tr.(*trie.EmptyTrie); ok {
 		return false, 0, nil, nil, nil
-=======
-	tr, err := s.db.OpenStorageTrie(s.originalRoot, addr, root, s.trie)
-	if err != nil {
-		return false, 0, nil, nil, fmt.Errorf("failed to open storage trie, err: %w", err)
->>>>>>> 8f7eb9cc
 	}
 	it, err := tr.NodeIterator(nil)
 	if err != nil {
@@ -1429,16 +1379,6 @@
 	if metrics.EnabledExpensive {
 		if aborted {
 			slotDeletionSkip.Inc(1)
-<<<<<<< HEAD
-		}
-		n := int64(len(slots))
-		if n > slotDeletionMaxCount.Value() {
-			slotDeletionMaxCount.Update(n)
-		}
-		if int64(size) > slotDeletionMaxSize.Value() {
-			slotDeletionMaxSize.Update(int64(size))
-=======
->>>>>>> 8f7eb9cc
 		}
 		n := int64(len(slots))
 
@@ -1674,12 +1614,16 @@
 
 				if root != origin {
 					start := time.Now()
-					if err := s.db.TrieDB().Update(root, origin, block, nodes, triestate.New(s.accountsOrigin, s.storagesOrigin, incomplete)); err != nil {
+					set := triestate.New(s.accountsOrigin, s.storagesOrigin, incomplete)
+					if err := s.db.TrieDB().Update(root, origin, block, nodes, set); err != nil {
 						return err
 					}
 					s.originalRoot = root
 					if metrics.EnabledExpensive {
 						s.TrieDBCommits += time.Since(start)
+					}
+					if s.onCommit != nil {
+						s.onCommit(set)
 					}
 				}
 			}
@@ -1806,41 +1750,6 @@
 	if root == (common.Hash{}) {
 		root = types.EmptyRootHash
 	}
-<<<<<<< HEAD
-	//origin := s.originalRoot
-	//if origin == (common.Hash{}) {
-	//	origin = types.EmptyRootHash
-	//}
-	//if root != origin {
-	//	start := time.Now()
-	//	if err := s.db.TrieDB().Update(root, origin, block, nodes, triestate.New(s.accountsOrigin, s.storagesOrigin, incomplete)); err != nil {
-	//		return common.Hash{}, nil, err
-	//	}
-	//	s.originalRoot = root
-	//	if metrics.EnabledExpensive {
-	//		s.TrieDBCommits += time.Since(start)
-	//	}
-	//}
-=======
-	origin := s.originalRoot
-	if origin == (common.Hash{}) {
-		origin = types.EmptyRootHash
-	}
-	if root != origin {
-		start := time.Now()
-		set := triestate.New(s.accountsOrigin, s.storagesOrigin, incomplete)
-		if err := s.db.TrieDB().Update(root, origin, block, nodes, set); err != nil {
-			return common.Hash{}, err
-		}
-		s.originalRoot = root
-		if metrics.EnabledExpensive {
-			s.TrieDBCommits += time.Since(start)
-		}
-		if s.onCommit != nil {
-			s.onCommit(set)
-		}
-	}
->>>>>>> 8f7eb9cc
 	// Clear all internal flags at the end of commit operation.
 	s.accounts = make(map[common.Hash][]byte)
 	s.storages = make(map[common.Hash]map[common.Hash][]byte)
