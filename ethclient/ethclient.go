--- conflicted
+++ resolved
@@ -207,8 +207,6 @@
 	return head, err
 }
 
-<<<<<<< HEAD
-=======
 // GetFinalizedHeader returns the requested finalized block header.
 //   - probabilisticFinalized should be in range [2,21],
 //     then the block header with number `max(fastFinalized, latest-probabilisticFinalized)` is returned
@@ -230,21 +228,6 @@
 	return ec.getBlock(ctx, "eth_getFinalizedBlock", probabilisticFinalized, true)
 }
 
-// GetDiffAccounts returns changed accounts in a specific block number.
-func (ec *Client) GetDiffAccounts(ctx context.Context, number *big.Int) ([]common.Address, error) {
-	accounts := make([]common.Address, 0)
-	err := ec.c.CallContext(ctx, &accounts, "eth_getDiffAccounts", toBlockNumArg(number))
-	return accounts, err
-}
-
-// GetDiffAccountsWithScope returns detailed changes of some interested accounts in a specific block number.
-func (ec *Client) GetDiffAccountsWithScope(ctx context.Context, number *big.Int, accounts []common.Address) (*types.DiffAccountsInBlock, error) {
-	var result types.DiffAccountsInBlock
-	err := ec.c.CallContext(ctx, &result, "eth_getDiffAccountsWithScope", toBlockNumArg(number), accounts)
-	return &result, err
-}
-
->>>>>>> c035b0c8
 func (ec *Client) GetRootByDiffHash(ctx context.Context, blockNr *big.Int, blockHash common.Hash, diffHash common.Hash) (*core.VerifyResult, error) {
 	var result core.VerifyResult
 	err := ec.c.CallContext(ctx, &result, "eth_getRootByDiffHash", toBlockNumArg(blockNr), blockHash, diffHash)
