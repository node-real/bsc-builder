--- conflicted
+++ resolved
@@ -26,12 +26,6 @@
 	"strings"
 	"unicode"
 
-<<<<<<< HEAD
-	"github.com/naoina/toml"
-	"github.com/urfave/cli/v2"
-
-=======
->>>>>>> 8f7eb9cc
 	"github.com/ethereum/go-ethereum/accounts"
 	"github.com/ethereum/go-ethereum/accounts/external"
 	"github.com/ethereum/go-ethereum/accounts/keystore"
@@ -39,12 +33,7 @@
 	"github.com/ethereum/go-ethereum/accounts/usbwallet"
 	"github.com/ethereum/go-ethereum/cmd/utils"
 	"github.com/ethereum/go-ethereum/common"
-<<<<<<< HEAD
 	"github.com/ethereum/go-ethereum/core/rawdb"
-=======
-	"github.com/ethereum/go-ethereum/common/hexutil"
-	"github.com/ethereum/go-ethereum/eth/catalyst"
->>>>>>> 8f7eb9cc
 	"github.com/ethereum/go-ethereum/eth/ethconfig"
 	"github.com/ethereum/go-ethereum/internal/ethapi"
 	"github.com/ethereum/go-ethereum/internal/flags"
@@ -53,11 +42,8 @@
 	"github.com/ethereum/go-ethereum/metrics"
 	"github.com/ethereum/go-ethereum/node"
 	"github.com/ethereum/go-ethereum/params"
-<<<<<<< HEAD
-=======
 	"github.com/naoina/toml"
 	"github.com/urfave/cli/v2"
->>>>>>> 8f7eb9cc
 )
 
 var (
@@ -213,7 +199,7 @@
 		v := ctx.Uint64(utils.OverrideVerkle.Name)
 		cfg.Eth.OverrideVerkle = &v
 	}
-	backend, _ := utils.RegisterEthService(stack, &cfg.Eth)
+	backend, eth := utils.RegisterEthService(stack, &cfg.Eth)
 
 	// Create gauge with geth system and build information
 	if eth != nil { // The 'eth' backend may be nil in light mode
@@ -240,7 +226,6 @@
 	if cfg.Ethstats.URL != "" {
 		utils.RegisterEthStatsService(stack, backend, cfg.Ethstats.URL)
 	}
-<<<<<<< HEAD
 
 	git, _ := version.VCS()
 	utils.SetupMetrics(ctx,
@@ -248,31 +233,6 @@
 		utils.EnableMinerInfo(ctx, cfg.Eth.Miner),
 		utils.EnableNodeInfo(cfg.Eth.TxPool),
 	)
-=======
-	// Configure full-sync tester service if requested
-	if ctx.IsSet(utils.SyncTargetFlag.Name) {
-		hex := hexutil.MustDecode(ctx.String(utils.SyncTargetFlag.Name))
-		if len(hex) != common.HashLength {
-			utils.Fatalf("invalid sync target length: have %d, want %d", len(hex), common.HashLength)
-		}
-		utils.RegisterFullSyncTester(stack, eth, common.BytesToHash(hex))
-	}
-	// Start the dev mode if requested, or launch the engine API for
-	// interacting with external consensus client.
-	if ctx.IsSet(utils.DeveloperFlag.Name) {
-		simBeacon, err := catalyst.NewSimulatedBeacon(ctx.Uint64(utils.DeveloperPeriodFlag.Name), eth)
-		if err != nil {
-			utils.Fatalf("failed to register dev mode catalyst service: %v", err)
-		}
-		catalyst.RegisterSimulatedBeaconAPIs(stack, simBeacon)
-		stack.RegisterLifecycle(simBeacon)
-	} else {
-		err := catalyst.Register(stack, eth)
-		if err != nil {
-			utils.Fatalf("failed to register catalyst service: %v", err)
-		}
-	}
->>>>>>> 8f7eb9cc
 	return stack, backend
 }
 
