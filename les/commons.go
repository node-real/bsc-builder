// Copyright 2018 The go-ethereum Authors
// This file is part of the go-ethereum library.
//
// The go-ethereum library is free software: you can redistribute it and/or modify
// it under the terms of the GNU Lesser General Public License as published by
// the Free Software Foundation, either version 3 of the License, or
// (at your option) any later version.
//
// The go-ethereum library is distributed in the hope that it will be useful,
// but WITHOUT ANY WARRANTY; without even the implied warranty of
// MERCHANTABILITY or FITNESS FOR A PARTICULAR PURPOSE. See the
// GNU Lesser General Public License for more details.
//
// You should have received a copy of the GNU Lesser General Public License
// along with the go-ethereum library. If not, see <http://www.gnu.org/licenses/>.

package les

import (
	"fmt"
	"math/big"
	"sync"

	"github.com/ethereum/go-ethereum/common"
	"github.com/ethereum/go-ethereum/core"
	"github.com/ethereum/go-ethereum/core/rawdb"
	"github.com/ethereum/go-ethereum/core/types"
	"github.com/ethereum/go-ethereum/eth/ethconfig"
	"github.com/ethereum/go-ethereum/ethdb"
	"github.com/ethereum/go-ethereum/light"
	"github.com/ethereum/go-ethereum/p2p"
	"github.com/ethereum/go-ethereum/p2p/enode"
	"github.com/ethereum/go-ethereum/params"
)

func errResp(code errCode, format string, v ...interface{}) error {
	return fmt.Errorf("%v - %v", code, fmt.Sprintf(format, v...))
}

type chainReader interface {
	CurrentHeader() *types.Header
}

// lesCommons contains fields needed by both server and client.
type lesCommons struct {
	genesis                      common.Hash
	config                       *ethconfig.Config
	chainConfig                  *params.ChainConfig
	iConfig                      *light.IndexerConfig
	chainDb, lesDb               ethdb.Database
	chainReader                  chainReader
	chtIndexer, bloomTrieIndexer *core.ChainIndexer

	closeCh chan struct{}
	wg      sync.WaitGroup
}

// NodeInfo represents a short summary of the Ethereum sub-protocol metadata
// known about the host peer.
type NodeInfo struct {
<<<<<<< HEAD
	Network    uint64                   `json:"network"`    // Ethereum network ID (1=Mainnet)
	Difficulty *big.Int                 `json:"difficulty"` // Total difficulty of the host's blockchain
	Genesis    common.Hash              `json:"genesis"`    // SHA3 hash of the host's genesis block
	Config     *params.ChainConfig      `json:"config"`     // Chain configuration for the fork rules
	Head       common.Hash              `json:"head"`       // SHA3 hash of the host's best owned block
	CHT        params.TrustedCheckpoint `json:"cht"`        // Trused CHT checkpoint for fast catchup
=======
	Network    uint64              `json:"network"`    // Ethereum network ID (1=Mainnet, Goerli=5)
	Difficulty *big.Int            `json:"difficulty"` // Total difficulty of the host's blockchain
	Genesis    common.Hash         `json:"genesis"`    // SHA3 hash of the host's genesis block
	Config     *params.ChainConfig `json:"config"`     // Chain configuration for the fork rules
	Head       common.Hash         `json:"head"`       // SHA3 hash of the host's best owned block
>>>>>>> bed84606
}

// makeProtocols creates protocol descriptors for the given LES versions.
func (c *lesCommons) makeProtocols(versions []uint, runPeer func(version uint, p *p2p.Peer, rw p2p.MsgReadWriter) error, peerInfo func(id enode.ID) interface{}, dialCandidates enode.Iterator) []p2p.Protocol {
	protos := make([]p2p.Protocol, len(versions))
	for i, version := range versions {
		version := version
		protos[i] = p2p.Protocol{
			Name:     "les",
			Version:  version,
			Length:   ProtocolLengths[version],
			NodeInfo: c.nodeInfo,
			Run: func(peer *p2p.Peer, rw p2p.MsgReadWriter) error {
				return runPeer(version, peer, rw)
			},
			PeerInfo:       peerInfo,
			DialCandidates: dialCandidates,
		}
	}
	return protos
}

// nodeInfo retrieves some protocol metadata about the running host node.
func (c *lesCommons) nodeInfo() interface{} {
	head := c.chainReader.CurrentHeader()
	hash := head.Hash()
	return &NodeInfo{
		Network:    c.config.NetworkId,
		Difficulty: rawdb.ReadTd(c.chainDb, hash, head.Number.Uint64()),
		Genesis:    c.genesis,
		Config:     c.chainConfig,
		Head:       hash,
	}
}<|MERGE_RESOLUTION|>--- conflicted
+++ resolved
@@ -58,20 +58,11 @@
 // NodeInfo represents a short summary of the Ethereum sub-protocol metadata
 // known about the host peer.
 type NodeInfo struct {
-<<<<<<< HEAD
-	Network    uint64                   `json:"network"`    // Ethereum network ID (1=Mainnet)
-	Difficulty *big.Int                 `json:"difficulty"` // Total difficulty of the host's blockchain
-	Genesis    common.Hash              `json:"genesis"`    // SHA3 hash of the host's genesis block
-	Config     *params.ChainConfig      `json:"config"`     // Chain configuration for the fork rules
-	Head       common.Hash              `json:"head"`       // SHA3 hash of the host's best owned block
-	CHT        params.TrustedCheckpoint `json:"cht"`        // Trused CHT checkpoint for fast catchup
-=======
-	Network    uint64              `json:"network"`    // Ethereum network ID (1=Mainnet, Goerli=5)
+	Network    uint64              `json:"network"`    // Ethereum network ID (1=Mainnet)
 	Difficulty *big.Int            `json:"difficulty"` // Total difficulty of the host's blockchain
 	Genesis    common.Hash         `json:"genesis"`    // SHA3 hash of the host's genesis block
 	Config     *params.ChainConfig `json:"config"`     // Chain configuration for the fork rules
 	Head       common.Hash         `json:"head"`       // SHA3 hash of the host's best owned block
->>>>>>> bed84606
 }
 
 // makeProtocols creates protocol descriptors for the given LES versions.
